<?xml version="1.0" encoding="UTF-8"?>
<project xmlns="http://maven.apache.org/POM/4.0.0" xmlns:xsi="http://www.w3.org/2001/XMLSchema-instance"
         xsi:schemaLocation="http://maven.apache.org/POM/4.0.0 http://maven.apache.org/xsd/maven-4.0.0.xsd">
    <modelVersion>4.0.0</modelVersion>

    <groupId>org.sagebionetworks</groupId>
    <artifactId>BridgeTestUtils</artifactId>
<<<<<<< HEAD
    <version>1.2</version>
=======
    <version>1.4</version>
>>>>>>> 552bdb60

    <properties>
        <java.version>1.8</java.version>
        <maven.compiler.source>${java.version}</maven.compiler.source>
        <maven.compiler.target>${java.version}</maven.compiler.target>
    </properties>

    <dependencies>
        <dependency>
            <groupId>org.mockito</groupId>
            <artifactId>mockito-core</artifactId>
            <version>1.10.19</version>
        </dependency>
        <dependency>
            <groupId>org.sagebionetworks</groupId>
            <artifactId>bridge-base</artifactId>
<<<<<<< HEAD
            <version>2.7.24</version>
=======
            <version>2.7.12</version>
>>>>>>> 552bdb60
        </dependency>
        <dependency>
            <groupId>redis.clients</groupId>
            <artifactId>jedis</artifactId>
            <version>2.8.0</version>
        </dependency>
    </dependencies>

    <repositories>
        <repository>
            <id>org-sagebridge-repo-maven-releases</id>
            <name>org-sagebridge-repo-maven-releases</name>
            <url>https://repo-maven.sagebridge.org/</url>
        </repository>
    </repositories>

    <build>
        <extensions>
            <extension>
                <groupId>org.springframework.build</groupId>
                <artifactId>aws-maven</artifactId>
                <version>5.0.0.RELEASE</version>
            </extension>
        </extensions>
        <plugins>
            <plugin>
                <groupId>org.codehaus.mojo</groupId>
                <artifactId>findbugs-maven-plugin</artifactId>
                <version>3.0.3</version>
                <configuration>
                    <excludeFilterFile>findbugs-exclude.xml</excludeFilterFile>
                </configuration>
                <executions>
                    <execution>
                        <goals>
                            <goal>check</goal>
                        </goals>
                    </execution>
                </executions>
            </plugin>
        </plugins>
    </build>

    <distributionManagement>
        <repository>
            <id>org-sagebridge-repo-maven-releases</id>
            <name>org-sagebridge-repo-maven-releases</name>
            <url>s3://org-sagebridge-repo-maven-releases</url>
        </repository>
    </distributionManagement>
</project><|MERGE_RESOLUTION|>--- conflicted
+++ resolved
@@ -5,11 +5,7 @@
 
     <groupId>org.sagebionetworks</groupId>
     <artifactId>BridgeTestUtils</artifactId>
-<<<<<<< HEAD
-    <version>1.2</version>
-=======
-    <version>1.4</version>
->>>>>>> 552bdb60
+    <version>1.5</version>
 
     <properties>
         <java.version>1.8</java.version>
@@ -26,11 +22,7 @@
         <dependency>
             <groupId>org.sagebionetworks</groupId>
             <artifactId>bridge-base</artifactId>
-<<<<<<< HEAD
             <version>2.7.24</version>
-=======
-            <version>2.7.12</version>
->>>>>>> 552bdb60
         </dependency>
         <dependency>
             <groupId>redis.clients</groupId>
